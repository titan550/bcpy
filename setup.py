import setuptools

with open("README.md", "r") as fh:
    long_description = fh.read()

setuptools.setup(
    name="bcpy",
<<<<<<< HEAD
    version="0.0.3",
=======
    version="0.0.5",
>>>>>>> 1be4b0cd
    author="John Shojaei",
    author_email="titan550@gmail.com",
    description="Microsoft SQL Server bcp (Bulk Copy) wrapper",
    long_description=long_description,
    long_description_content_type="text/markdown",
    url="https://github.com/titan550/bcpy",
    packages=setuptools.find_packages(),
    keywords="bcp mssql",
    classifiers=[
        "Topic :: Database",
        "Programming Language :: Python :: 3",
        "Programming Language :: SQL",
        "License :: OSI Approved :: MIT License",
        "Operating System :: OS Independent",
    ],
)<|MERGE_RESOLUTION|>--- conflicted
+++ resolved
@@ -5,11 +5,7 @@
 
 setuptools.setup(
     name="bcpy",
-<<<<<<< HEAD
-    version="0.0.3",
-=======
     version="0.0.5",
->>>>>>> 1be4b0cd
     author="John Shojaei",
     author_email="titan550@gmail.com",
     description="Microsoft SQL Server bcp (Bulk Copy) wrapper",
